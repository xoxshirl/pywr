import numpy as np
import marshmallow
from pywr import _core
from pywr._core import Node as BaseNode
from pywr._core import (BaseInput, BaseLink, BaseOutput, StorageInput,
    StorageOutput, Timestep, ScenarioIndex)

<<<<<<< HEAD
from pywr.parameters import pop_kwarg_parameter, load_parameter, load_parameter_values
from .schema import NodeSchema, fields
=======
from pywr.parameters import pop_kwarg_parameter, load_parameter, load_parameter_values, FlowDelayParameter

>>>>>>> 1b361392
from pywr.domains import Domain


class Drawable(object):
    """Mixin class for objects that are drawable on a diagram of the network.
    """
    def __init__(self, *args, **kwargs):
        self.position = kwargs.pop('position', {})
        self.color = kwargs.pop('color', 'black')
        self.visible = kwargs.pop('visible', True)
        super(Drawable, self).__init__(*args, **kwargs)


class Connectable(object):
    """A mixin class providing methods for connecting nodes in the model graph"""
    def iter_slots(self, slot_name=None, is_connector=True):
        """ Returns the object(s) wich should be connected to given slot_name

        Overload this method when implementing compound nodes which have
        multiple slots and may return something other than self.

        is_connector is True when self's connect method has been used. I.e. self
        is connecting to another object. This is useful for providing an
        appropriate response object in circumstances where a subnode should make
        the actual connection rather than self.
        """
        if slot_name is not None:
            raise ValueError('{} does not have slot: {}'.format(self, slot_name))
        yield self

    def connect(self, node, from_slot=None, to_slot=None):
        """Create an edge from this Node to another Node

        Parameters
        ----------
        node : Node
            The node to connect to
        from_slot : object (optional)
            The outgoing slot on this node to connect to
        to_slot : object (optional)
            The incoming slot on the target node to connect to
        """
        if self.model is not node.model:
            raise RuntimeError("Can't connect Nodes in different Models")
        if not isinstance(node, Connectable):
            raise TypeError("Other node ({}) is not connectable.".format(node))

        # Get slot from this node
        for node1 in self.iter_slots(slot_name=from_slot, is_connector=True):
            # And slot to connect from other node
            for node2 in node.iter_slots(slot_name=to_slot, is_connector=False):
                self.model.graph.add_edge(node1, node2)
        self.model.dirty = True

    def disconnect(self, node=None, slot_name=None, all_slots=True):
        """Remove a connection from this Node to another Node

        Parameters
        ----------
        node : Node (optional)
            The node to remove the connection to. If another node is not
            specified, all connections from this node will be removed.
        slot_name : integer (optional)
            If specified, only remove the connection to a specific slot name.
            Otherwise connections from all slots are removed.
        """
        if node is not None:
            self._disconnect(node, slot_name=slot_name, all_slots=all_slots)
        else:
            neighbors = self.model.graph.neighbors(self)
            for neighbor in [neighbor for neighbor in neighbors]:
                self._disconnect(neighbor, slot_name=slot_name, all_slots=all_slots)

    def _disconnect(self, node, slot_name=None, all_slots=True):
        """As disconnect, except node argument is required"""
        disconnected = False
        try:
            self.model.graph.remove_edge(self, node)
        except:
            for node_slot in node.iter_slots(slot_name=slot_name, is_connector=False, all_slots=all_slots):
                try:
                    self.model.graph.remove_edge(self, node_slot)
                except nx.exception.NetworkXError:
                    pass
                else:
                    disconnected = True
        else:
            disconnected = True
        if not disconnected:
            raise nx.exception.NetworkXError('{} is not connected to {}'.format(self, node))
        self.model.dirty = True


class NodeMeta(type):
    """Node metaclass used to keep a registry of Node classes"""
    # node subclasses are stored in a dict for convenience
    node_registry = {}
    def __new__(meta, name, bases, dct):
        return super(NodeMeta, meta).__new__(meta, name, bases, dct)
    def __init__(cls, name, bases, dct):
        super(NodeMeta, cls).__init__(name, bases, dct)
        cls.node_registry[name.lower()] = cls
    def __call__(cls, *args, **kwargs):
        # Create new instance of Node (or subclass thereof)
        node = type.__call__(cls, *args, **kwargs)
        # Add node to Model graph. This needs to be done here, so that if the
        # __init__ method of Node raises an exception it is not added.
        node.model.graph.add_node(node)
        node.model.dirty = True
        return node


class Node(Drawable, Connectable, BaseNode, metaclass=NodeMeta):
    """Base object from which all other nodes inherit

    This BaseNode is not connectable by default, and the Node class should
    be used for actual Nodes in the model. The BaseNode provides an abstract
    class for other Node types (e.g. StorageInput) that are not directly
    Connectable.
    """
    class Schema(NodeSchema):
        # The main attributes are not validated (i.e. `Raw`)
        # They could be many different things.
        max_flow = fields.ParameterReferenceField(allow_none=True)
        min_flow = fields.ParameterReferenceField(allow_none=True)
        cost = fields.ParameterReferenceField(allow_none=True)

    def __init__(self, model, name, **kwargs):
        """Initialise a new Node object

        Parameters
        ----------
        model : Model
            The model the node belongs to
        name : string
            A unique name for the node
        """
        color = kwargs.pop('color', 'black')
        min_flow = pop_kwarg_parameter(kwargs, 'min_flow', 0.0)
        if min_flow is None:
            min_flow = 0.0
        max_flow = pop_kwarg_parameter(kwargs, 'max_flow', float('inf'))
        cost = pop_kwarg_parameter(kwargs, 'cost', 0.0)
        conversion_factor = pop_kwarg_parameter(kwargs, 'conversion_factor', 1.0)

        super(Node, self).__init__(model, name, **kwargs)

        self.slots = {}
        self.color = color
        self.min_flow = min_flow
        self.max_flow = max_flow
        self.cost = cost
        self.conversion_factor = conversion_factor

    def check(self):
        """Check the node is valid

        Raises an exception if the node is invalid
        """
        pass


class Input(Node, BaseInput):
    """A general input at any point in the network

    """
    def __init__(self, *args, **kwargs):
        """Initialise a new Input node

        Parameters
        ----------
        min_flow : float (optional)
            A simple minimum flow constraint for the input. Defaults to None
        max_flow : float (optional)
            A simple maximum flow constraint for the input. Defaults to 0.0
        """
        super(Input, self).__init__(*args, **kwargs)
        self.color = '#F26C4F' # light red


class Output(Node, BaseOutput):
    """A general output at any point from the network

    """
    def __init__(self, *args, **kwargs):
        """Initialise a new Output node

        Parameters
        ----------
        min_flow : float (optional)
            A simple minimum flow constraint for the output. Defaults to 0.0
        max_flow : float (optional)
            A simple maximum flow constraint for the output. Defaults to None
        """
        kwargs['color'] = kwargs.pop('color', '#FFF467')  # light yellow
        super(Output, self).__init__(*args, **kwargs)


class Link(Node, BaseLink):
    """A link in the supply network, such as a pipe

    Connections between Nodes in the network are created using edges (see the
    Node.connect and Node.disconnect methods). However, these edges cannot
    hold constraints (e.g. a maximum flow constraint). In this instance a Link
    node should be used.
    """
    def __init__(self, *args, **kwargs):
        """Initialise a new Link node

        Parameters
        ----------
        max_flow : float or function (optional)
            A maximum flow constraint on the link, e.g. 5.0
        """
        kwargs['color'] = kwargs.pop('color', '#A0A0A0')  # 45% grey
        super(Link, self).__init__(*args, **kwargs)


class Storage(Drawable, Connectable, _core.Storage, metaclass=NodeMeta):
    """A generic storage Node

    In terms of connections in the network the Storage node behaves like any
    other node, provided there is only 1 input and 1 output. If there are
    multiple sub-nodes the connections need to be explicit about which they
    are connecting to. For example:

    >>> storage(model, 'reservoir', num_outputs=1, num_inputs=2)
    >>> supply.connect(storage)
    >>> storage.connect(demand1, from_slot=0)
    >>> storage.connect(demand2, from_slot=1)

    The attribtues of the sub-nodes can be modified directly (and
    independently). For example:

    >>> storage.outputs[0].max_flow = 15.0

    If a recorder is set on the storage node, instead of recording flow it
    records changes in storage. Any recorders set on the output or input
    sub-nodes record flow as normal.
    """
    class Schema(NodeSchema):
        # The main attributes are not validated (i.e. `Raw`)
        # They could be many different things.
        max_volume = fields.ParameterReferenceField(required=False)
        min_volume = fields.ParameterReferenceField(required=False)
        cost = fields.ParameterReferenceField(required=False)
        initial_volume = fields.ParameterValuesField(required=False)
        initial_volume_pc = marshmallow.fields.Number(required=False)
        level = fields.ParameterReferenceField(required=False)
        area = fields.ParameterReferenceField(required=False)
        inputs = marshmallow.fields.Integer(required=False, default=1)
        outputs = marshmallow.fields.Integer(required=False, default=1)

    def __init__(self, model, name, outputs=1, inputs=1, *args, **kwargs):
        # cast number of inputs/outputs to integer
        # this is needed if values come in as strings sometimes
        outputs = int(outputs)
        inputs = int(inputs)

        min_volume = pop_kwarg_parameter(kwargs, 'min_volume', 0.0)
        if min_volume is None:
            min_volume = 0.0
        max_volume = pop_kwarg_parameter(kwargs, 'max_volume', 0.0)
        initial_volume = kwargs.pop('initial_volume', 0.0)
        initial_volume_pc = kwargs.pop('initial_volume_pc', None)
        cost = pop_kwarg_parameter(kwargs, 'cost', 0.0)
        level = pop_kwarg_parameter(kwargs, 'level', None)
        area = pop_kwarg_parameter(kwargs, 'area', None)

        super(Storage, self).__init__(model, name, **kwargs)

        self.outputs = []
        for n in range(0, outputs):
            self.outputs.append(StorageOutput(model, name="[output{}]".format(n), parent=self))

        self.inputs = []
        for n in range(0, inputs):
            self.inputs.append(StorageInput(model, name="[input{}]".format(n), parent=self))

        self.min_volume = min_volume
        self.max_volume = max_volume
        self.initial_volume = initial_volume
        self.initial_volume_pc = initial_volume_pc
        self.cost = cost
        self.level = level
        self.area = area

        # TODO FIXME!
        # StorageOutput and StorageInput are Cython classes, which do not have
        # NodeMeta as their metaclass, therefore they don't get added to the
        # model graph automatically.
        for node in self.outputs:
            self.model.graph.add_node(node)
        for node in self.inputs:
            self.model.graph.add_node(node)

        # TODO: keyword arguments for input and output nodes specified with prefix
        '''
        input_kwargs, output_kwargs = {}, {}
        keys = list(kwargs.keys())
        for key in keys:
            if key.startswith('input_'):
                input_kwargs[key.replace('input_', '')] = kwargs.pop(key)
            elif key.startswith('output_'):
                output_kwargs[key.replace('output_', '')] = kwargs.pop(key)
        '''

    def iter_slots(self, slot_name=None, is_connector=True, all_slots=False):
        if is_connector:
            if not self.inputs:
                raise StopIteration
            if slot_name is None:
                if all_slots or len(self.inputs) == 1:
                    for node in self.inputs:
                        yield node
                else:
                    raise ValueError("Must specify slot identifier.")
            else:
                try:
                    yield self.inputs[slot_name]
                except IndexError:
                    raise IndexError('{} does not have slot: {}'.format(self, slot_name))
        else:
            if not self.outputs:
                raise StopIteration
            if slot_name is None:
                if all_slots or len(self.outputs) == 1:
                    for node in self.outputs:
                        yield node
                else:
                    raise ValueError("Must specify slot identifier.")
            else:
                yield self.outputs[slot_name]

    def check(self):
        pass  # TODO

    def __repr__(self):
        return '<{} "{}">'.format(self.__class__.__name__, self.name)


class VirtualStorage(Drawable, _core.VirtualStorage, metaclass=NodeMeta):
    """A virtual storage unit

    Parameters
    ----------
    model: pywr.core.Model
    name: str
        The name of the virtual node
    nodes: list of nodes
        List of inflow/outflow nodes that affect the storage volume
    factors: list of floats
        List of factors to multiply node flow by. Positive factors remove
        water from the storage, negative factors remove it.
    min_volume: float or parameter
        The minimum volume the storage is allowed to reach.
    max_volume: float or parameter
        The maximum volume of the storage.
    initial_volume: float
        The initial storage volume.
    cost: float or parameter
        The cost of flow into/outfrom the storage.

    Notes
    -----
    TODO: The cost property is not currently respected. See issue #242.
    """
    class Schema(NodeSchema):
        # The main attributes are not validated (i.e. `Raw`)
        # They could be many different things.
        nodes = marshmallow.fields.List(fields.NodeField, required=True)
        max_volume = fields.ParameterReferenceField(required=False)
        min_volume = fields.ParameterReferenceField(required=False)
        cost = fields.ParameterReferenceField(required=False)
        initial_volume = fields.ParameterValuesField(required=False)
        factors = marshmallow.fields.List(marshmallow.fields.Number, required=True)

    def __init__(self, model, name, nodes, **kwargs):
        min_volume = pop_kwarg_parameter(kwargs, 'min_volume', 0.0)
        if min_volume is None:
            min_volume = 0.0
        max_volume = pop_kwarg_parameter(kwargs, 'max_volume', 0.0)
        if 'volume' in kwargs:
            # support older API where volume kwarg was the initial volume
            initial_volume = kwargs.pop('volume')
        else:
            initial_volume = kwargs.pop('initial_volume', 0.0)
        cost = pop_kwarg_parameter(kwargs, 'cost', 0.0)

        factors = kwargs.pop('factors', None)

        super(VirtualStorage, self).__init__(model, name, **kwargs)

        self.min_volume = min_volume
        self.max_volume = max_volume
        self.initial_volume = initial_volume
        self.cost = cost
        self.nodes = nodes

        if factors is None:
            self.factors = [1.0 for i in range(len(nodes))]
        else:
            self.factors = factors

    def check(self):
        super(VirtualStorage, self).check()
        if self.cost not in (0.0, None):
            raise NotImplementedError("VirtualStorage does not currently support a non-zero cost.")


class AnnualVirtualStorage(VirtualStorage):
    """A virtual storage which resets annually, useful for licences

    See documentation for `pywr.core.VirtualStorage`.

    Parameters
    ----------
    reset_day: int
        The day of the month (0-31) to reset the volume to the initial value.
    reset_month: int
        The month of the year (0-12) to reset the volume to the initial value.
    reset_to_initial_volume: bool
        Reset the volume to the initial volume instead of maximum volume each year (default is False).

    """
    class Schema(NodeSchema):
        # The main attributes are not validated (i.e. `Raw`)
        # They could be many different things.
        nodes = marshmallow.fields.List(fields.NodeField, required=True)
        max_volume = fields.ParameterReferenceField(required=False)
        min_volume = fields.ParameterReferenceField(required=False)
        cost = fields.ParameterReferenceField(required=False)
        initial_volume = fields.ParameterValuesField(required=False)
        factors = marshmallow.fields.List(marshmallow.fields.Number, required=True)
        reset_day = marshmallow.fields.Integer()
        reset_month = marshmallow.fields.Integer()

    def __init__(self, *args, **kwargs):
        self.reset_day = kwargs.pop('reset_day', 1)
        self.reset_month = kwargs.pop('reset_month', 1)
        self.reset_to_initial_volume = kwargs.pop('reset_to_initial_volume', False)
        self._last_reset_year = None

        super(AnnualVirtualStorage, self).__init__(*args, **kwargs)

    def reset(self):
        super(AnnualVirtualStorage, self).reset()
        self._last_reset_year = None

    def before(self, ts):
        super(AnnualVirtualStorage, self).before(ts)

        # Reset the storage volume if necessary
        if ts.year != self._last_reset_year:
            # I.e. we're in a new year and ...
            # ... we're at or past the reset month/day
            if ts.month > self.reset_month or \
                    (ts.month == self.reset_month and ts.day >= self.reset_day):
                # Reset to maximum volume (i.e. full capacity. )
                self._reset_storage_only(use_initial_volume=self.reset_to_initial_volume)
                self._last_reset_year = ts.year


class PiecewiseLink(Node):
    """ An extension of Node that represents a non-linear Link with a piece wise cost function.

    This object is intended to model situations where there is a benefit of supplying certain flow rates
    but beyond a fixed limit there is a change in (or zero) cost.

    Parameters
    ----------
    max_flow : iterable
        A monotonic increasing list of maximum flows for the piece wise function
    cost : iterable
        A list of costs corresponding to the max_flow steps

    Notes
    -----

    This Node is implemented using a compound node structure like so:

    ::

                | Separate Domain         |
        Output -> Sublink 0 -> Sub Output -> Input
               -> Sublink 1 ---^
               ...             |
               -> Sublink n ---|

    This means routes do not directly traverse this node due to the separate
    domain in the middle. Instead several new routes are made for each of
    the sublinks and connections to the Output/Input node. The reason for this
    breaking of the route is to avoid an geometric increase in the number
    of routes when multiple PiecewiseLinks are present in the same route.
    """
    class Schema(NodeSchema):
        # The main attributes are not validated (i.e. `Raw`)
        # They could be many different things.
        max_flows = marshmallow.fields.List(fields.ParameterField(allow_none=True))
        costs = marshmallow.fields.List(fields.ParameterField(allow_none=True))

    def __init__(self, model, name, **kwargs):
        self.allow_isolated = True
        costs = kwargs.pop('costs')
        max_flows = kwargs.pop('max_flows')

        if len(costs) != len(max_flows):
            raise ValueError("Piecewise max_flow and cost keywords must be the same length.")

        # TODO look at the application of Domains here. Having to use
        # Input/Output instead of BaseInput/BaseOutput because of a different
        # domain is required on the sub-nodes and they need to be connected
        self.sub_domain = Domain()
        self.input = Input(model, name='{} Input'.format(name), parent=self)
        self.output = Output(model, name='{} Output'.format(name), parent=self)

        self.sub_output = Output(model, name='{} Sub Output'.format(name), parent=self, domain=self.sub_domain)
        self.sub_output.connect(self.input)

        self.sublinks = []
        for i in range(len(costs)):
            self.sublinks.append(Input(model, name='{} Sublink {}'.format(name, i),
                                       parent=self, domain=self.sub_domain))
            self.sublinks[-1].connect(self.sub_output)
            self.output.connect(self.sublinks[-1])

        super(PiecewiseLink, self).__init__(model, name, **kwargs)

        for sublink, max_flow, cost in zip(self.sublinks, max_flows, costs):
            sublink.max_flow = max_flow
            sublink.cost = cost

    def iter_slots(self, slot_name=None, is_connector=True):
        if is_connector:
            yield self.input
        else:
            yield self.output
            # All sublinks are connected upstream and downstream
            #for link in self.sublinks:
            #    yield link

    def after(self, timestep):
        """
        Set total flow on this link as sum of sublinks
        """
        for lnk in self.sublinks:
            self.commit_all(lnk.flow)
        # Make sure save is done after setting aggregated flow
        super(PiecewiseLink, self).after(timestep)


class MultiSplitLink(PiecewiseLink):
    """ An extension of PiecewiseLink that includes additional slots to connect from.

    Conceptually this node looks like the following internally,

    ::

                 / -->-- X0 -->-- \\
        A -->-- Xo -->-- X1 -->-- Xi -->-- C
                 \\ -->-- X2 -->-- /
                         |
                         Bo -->-- Bi --> D

    An additional sublink in the PiecewiseLink (i.e. X2 above) and nodes
    (i.e. Bo and Bi) in this class are added for each extra slot.

    Finally a mechanism is provided to (optionally) fix the ratio between the
    last non-split sublink (i.e. X1) and each of the extra sublinks (i.e. X2).
    This mechanism uses `AggregatedNode` internally.

    Parameters
    ----------
    max_flow : iterable
        A monotonic increasing list of maximum flows for the piece wise function
    cost : iterable
        A list of costs corresponding to the max_flow steps
    extra_slots : int, optional (default 1)
        Number of additional slots (and sublinks) to provide. Must be greater
        than zero.
    slot_names : iterable, optional (default range of ints)
        The names by which to refer to the slots during connection to other
        nodes. Length must be one more than the number of extra_slots. The first
        item refers to the PiecewiseLink connection with the following items for
        each extra slot.
    factors : iterable, optional (default None)
        If given, the length must be equal to one more than the number of
        extra_slots. Each item is the proportion of total flow to pass through
        the additional sublinks. If no factor is required for a particular
        sublink then use `None` for its items. Factors are normalised prior to
        use in the solver.

    Notes
    -----
    Users must be careful when using the factor mechanism. Factors use the last
    non-split sublink (i.e. X1 but not X0). If this link is constrained with a
    maximum or minimum flow, or if it there is another unconstrained link
    (i.e. if X0 is unconstrained) then ratios across this whole node may not be
    enforced as expected.

    """
    def __init__(self, *args, **kwargs):
        self.allow_isolated = True
        costs = list(kwargs.pop('costs'))
        max_flows = list(kwargs.pop('max_flows'))

        extra_slots = kwargs.pop('extra_slots', 1)
        if extra_slots < 1:
            raise ValueError("extra_slots must be at least 1.")

        # No cost or maximum flow on the additional links
        # The max_flows could be problematic with the aggregated node.
        costs.extend([0.0]*extra_slots)
        max_flows.extend([None]*extra_slots)
        # Edit the kwargs to get the PiecewiseLink to setup as we want.
        kwargs['costs'] = costs
        kwargs['max_flows'] = max_flows

        # Default to integer names
        self.slot_names = list(kwargs.pop('slot_names', range(extra_slots+1)))
        if extra_slots+1 != len(self.slot_names):
            raise ValueError("slot_names must be one more than the number of extra_slots.")

        factors = kwargs.pop('factors', None)
        # Finally initialise the parent.
        super(MultiSplitLink, self).__init__(*args, **kwargs)

        self._extra_inputs = []
        self._extra_outputs = []
        n = len(self.sublinks) - extra_slots
        for i in range(extra_slots):
            # create a new input inside the piecewise link which only has access
            # to flow travelling via the last sublink (X2)
            otpt = Output(self.model, '{} Extra Output {}'.format(self.name, i),
                          domain=self.sub_domain, parent=self)
            inpt = Input(self.model, '{} Extra Input {}'.format(self.name, i), parent=self)

            otpt.connect(inpt)
            self.sublinks[n+i].connect(otpt)

            self._extra_inputs.append(inpt)
            self._extra_outputs.append(otpt)

        # Now create an aggregated node for addition constaints if required.
        if factors is not None:
            if extra_slots+1 != len(factors):
                raise ValueError("factors must have a length equal to extra_slots.")

            nodes = []
            valid_factors = []
            for r, nd in zip(factors, self.sublinks[n-1:]):
                if r is not None:
                    nodes.append(nd)
                    valid_factors.append(r)

            agg = AggregatedNode(self.model, "{} Agg".format(self.name), nodes)
            agg.factors = valid_factors


    def iter_slots(self, slot_name=None, is_connector=True):
        if is_connector:
            i = self.slot_names.index(slot_name)
            if i == 0:
                yield self.input
            else:
                yield self._extra_inputs[i-1]
        else:
            yield self.output


class AggregatedStorage( Drawable, _core.AggregatedStorage, metaclass=NodeMeta):
    """ An aggregated sum of other `Storage` nodes

    This object should behave like `Storage` by returning current `flow`, `volume` and `current_pc`.
    However this object can not be connected to others within the network.

    Parameters
    ----------
    model - `Model` instance
    name - str
    storage_nodes - list or iterable of `Storage` objects
        The `Storage` objects which to return the sum total of

    Notes
    -----
    This node can not be connected to other nodes in the network.

    """
    class Schema(NodeSchema):
        # The main attributes are not validated (i.e. `Raw`)
        # They could be many different things.
        storage_nodes = marshmallow.fields.List(marshmallow.fields.Str())

    def __init__(self, model, name, storage_nodes, **kwargs):
        super(AggregatedStorage, self).__init__(model, name, **kwargs)
        self.storage_nodes = storage_nodes


class AggregatedNode(Drawable, _core.AggregatedNode, metaclass=NodeMeta):
    """ An aggregated sum of other `Node` nodes

    This object should behave like `Node` by returning current `flow`.
    However this object can not be connected to others within the network.

    Parameters
    ----------
    model - `Model` instance
    name - str
    nodes - list or iterable of `Node` objects
        The `Node` objects which to return the sum total of

    Notes
    -----
    This node can not be connected to other nodes in the network.

    """
    class Schema(NodeSchema):
        # The main attributes are not validated (i.e. `Raw`)
        # They could be many different things.
        max_flow = fields.ParameterReferenceField(required=False)
        min_flow = fields.ParameterReferenceField(required=False)
        factors = marshmallow.fields.List(marshmallow.fields.Number(), required=False)
        flow_weights = marshmallow.fields.List(marshmallow.fields.Number(), required=False)
        nodes = marshmallow.fields.List(fields.NodeField())

    def __init__(self, model, name, nodes, **kwargs):

        factors = kwargs.pop("factors", None)
        flow_weights = kwargs.pop("flow_weights", None)
        min_flow = kwargs.pop("min_flow", None)
        max_flow = kwargs.pop("max_flow", None)

        super(AggregatedNode, self).__init__(model, name, **kwargs)
        self.nodes = nodes
        self.flow_weights = flow_weights
        self.factors = factors

        if min_flow is not None:
            self.min_flow = min_flow
        if max_flow is not None:
            self.max_flow = max_flow


class BreakLink(Node):
    """Compound node used to reduce the number of routes in a model

    Parameters
    ----------
    model : `pywr.model.Model`
    name : string
    min_flow : float or `pywr.parameters.Parameter`
    max_flow : float or `pywr.parameters.Parameter`
    cost : float or `pywr.parameters.Parameter`

    Notes
    -----

    In a model with form (3, 1, 3), i.e. 3 (A,B,C) inputs connected to 3
    outputs (D,E,F) via a bottleneck (X), there are 3*3 routes = 9 routes.

    ::

        A -->\\ /--> D
        B --> X --> E
        C -->/ \\--> F

    If X is a storage, there are only 6 routes: A->X_o, B->X_o, C->X_o and
    X_i->D_o, X_i->E_o, X_i->F_o.

    The `BreakLink` node is a compound node composed of a `Storage` with zero
    volume and a `Link`. It can be used in place of a normal `Link`, but
    with the benefit that it reduces the number of routes in the model (in
    the situation described above). The resulting LP is easier to solve.
    """
    allow_isolated = True

    def __init__(self, model, name, *args, **kwargs):
        storage_name = "{} (storage)".format(name)
        link_name = "{} (link)".format(name)
        assert(storage_name not in model.nodes)
        assert(link_name not in model.nodes)
        self.storage = Storage(
            model,
            name=storage_name,
            min_volume=0,
            max_volume=0,
            initial_volume=0,
            cost=0,
        )

        self.link = Link(model, name=link_name)
        self.storage.connect(self.link)

        super(BreakLink, self).__init__(model, name, *args, **kwargs)

    def min_flow():
        def fget(self):
            return self.link.min_flow
        def fset(self, value):
            self.link.min_flow = value
        return locals()
    min_flow = property(**min_flow())

    def max_flow():
        def fget(self):
            return self.link.max_flow
        def fset(self, value):
            self.link.max_flow = value
        return locals()
    max_flow = property(**max_flow())

    def cost():
        def fget(self):
            return self.link.cost
        def fset(self, value):
            self.link.cost = value
        return locals()
    cost = property(**cost())

    def iter_slots(self, slot_name=None, is_connector=True):
        if is_connector:
            # connecting FROM the transfer TO something else
            yield self.link
        else:
            # connecting FROM something else TO the transfer
            yield self.storage.outputs[0]

    def after(self, timestep):
        super(BreakLink, self).after(timestep)
        # update flow on transfer node to flow via link node
        self.commit_all(self.link.flow)


class DelayNode(Node):
    """ A node that delays flow for a given number of timesteps or days.

    This is a composite node consisting internally of an Input and an Output node. A
    `FlowDelayParameter` is used to delay the flow of the output node for a given period prior
    to this delayed flow being set as the flow of the input node. Connections to the node are connected
    to the internal output node and connection from the node are connected to the internal input node
    node.

    Parameters
    ----------
    model : `pywr.model.Model`
    name : string
        Name of the node.
    timesteps: int
        Number of timesteps to delay the flow.
    days: int
        Number of days to delay the flow. Specifying a number of days (instead of a number
        of timesteps) is only valid if the number of days is exactly divisible by the model
        timestep delta.
    initial_flow: float
        Flow provided by node for initial timesteps prior to any delayed flow being available.
        This is constant across all delayed timesteps and any model scenarios. Default is 0.0.
    """

    def __init__(self, model, name, **kwargs):
        self.allow_isolated = True
        output_name = "{} Output".format(name)
        input_name = "{} Input".format(name)
        param_name = "{} - delay parameter".format(name)
        assert(output_name not in model.nodes)
        assert(input_name not in model.nodes)
        assert(param_name not in model.parameters)

        days = kwargs.pop('days', 0)
        timesteps = kwargs.pop('timesteps', 0)
        initial_flow = kwargs.pop('initial_flow', 0.0)

        self.output = Output(model, name=output_name)
        self.delay_param = FlowDelayParameter(model, self.output, timesteps=timesteps, days=days,
                                              initial_flow=initial_flow, name=param_name)
        self.input = Input(model, name=input_name, min_flow=self.delay_param, max_flow=self.delay_param)
        super().__init__(model, name, **kwargs)

    def iter_slots(self, slot_name=None, is_connector=True):
        if is_connector:
            yield self.input
        else:
            yield self.output

    def after(self, timestep):
        super().after(timestep)
        # delayed flow is saved to the DelayNode
        self.commit_all(self.input.flow)


from pywr.domains.river import *<|MERGE_RESOLUTION|>--- conflicted
+++ resolved
@@ -4,14 +4,8 @@
 from pywr._core import Node as BaseNode
 from pywr._core import (BaseInput, BaseLink, BaseOutput, StorageInput,
     StorageOutput, Timestep, ScenarioIndex)
-
-<<<<<<< HEAD
-from pywr.parameters import pop_kwarg_parameter, load_parameter, load_parameter_values
+from pywr.parameters import pop_kwarg_parameter, load_parameter, load_parameter_values, FlowDelayParameter
 from .schema import NodeSchema, fields
-=======
-from pywr.parameters import pop_kwarg_parameter, load_parameter, load_parameter_values, FlowDelayParameter
-
->>>>>>> 1b361392
 from pywr.domains import Domain
 
 
