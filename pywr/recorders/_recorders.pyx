--- conflicted
+++ resolved
@@ -725,18 +725,10 @@
         cdef Node node = self._node
         for scenario_index in self.model.scenarios.combinations:
             max_flow = node.get_max_flow(scenario_index)
-<<<<<<< HEAD
-            if max_flow > 0:
-                self._data[ts.index,scenario_index.global_id] = node._flow[scenario_index.global_id] / max_flow
-            else:
-                self._data[ts.index,scenario_index.global_id] = 1 
-                
-=======
             try:
                 self._data[ts.index,scenario_index.global_id] = node._flow[scenario_index.global_id] / max_flow
             except ZeroDivisionError:
                 self._data[ts.index,scenario_index.global_id] = 1.0
->>>>>>> 8bb82919
         return 0
 NumpyArrayNodeSuppliedRatioRecorder.register()
 
